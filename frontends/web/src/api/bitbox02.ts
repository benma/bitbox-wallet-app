/**
 * Copyright 2023 Shift Crypto AG
 *
 * Licensed under the Apache License, Version 2.0 (the "License");
 * you may not use this file except in compliance with the License.
 * You may obtain a copy of the License at
 *
 *      http://www.apache.org/licenses/LICENSE-2.0
 *
 * Unless required by applicable law or agreed to in writing, software
 * distributed under the License is distributed on an "AS IS" BASIS,
 * WITHOUT WARRANTIES OR CONDITIONS OF ANY KIND, either express or implied.
 * See the License for the specific language governing permissions and
 * limitations under the License.
 */

import { apiGet, apiPost } from '../utils/request';
import { SuccessResponse, FailResponse } from './response';

// BitBox02 error codes.
export const errUserAbort = 104;

export type DeviceInfo = {
    initialized: boolean;
    mnemonicPassphraseEnabled: boolean;
    name: string;
    securechipModel: string;
    version: string;
}

type DeviceInfoResponse = SuccessResponse & {
    deviceInfo: DeviceInfo;
};

export const resetDevice = (deviceID: string): Promise<SuccessResponse | FailResponse> => {
  return apiPost(`devices/bitbox02/${deviceID}/reset`);
};

export const getDeviceInfo = (
  deviceID: string,
): Promise<DeviceInfoResponse | FailResponse> => {
  return apiGet(`devices/bitbox02/${deviceID}/info`);
};

export const checkSDCard = (
  deviceID: string,
): Promise<boolean> => {
  return apiGet(`devices/bitbox02/${deviceID}/check-sdcard`);
};

export const insertSDCard = (
  deviceID: string,
): Promise<SuccessResponse | FailResponse> => {
  return apiPost(`devices/bitbox02/${deviceID}/insert-sdcard`);
};

export const setDeviceName = (
  deviceID: string,
  newDeviceName: string,
): Promise<SuccessResponse | FailResponse> => {
  return apiPost(`devices/bitbox02/${deviceID}/set-device-name`, {
    name: newDeviceName
  });
};

export type VersionInfo = {
    newVersion: string;
    currentVersion: string;
    canUpgrade: boolean;
    canGotoStartupSettings: boolean;
    // If true, creating a backup using the mnemonic recovery words instead of the microSD card
    // is supported in the initial setup.
    //
    // If false, the backup must be performed using the microSD card in the initial setup.
    //
    // This has no influence over whether one can display the recovery words after the initial
    // setup - that is always possible regardless of this value.
    canBackupWithRecoveryWords: boolean;
    canCreate12Words: boolean;
}

export const getVersion = (
  deviceID: string
): Promise<VersionInfo> => {
  return apiGet(`devices/bitbox02/${deviceID}/version`);
};

export const setMnemonicPassphraseEnabled = (
  deviceID: string,
  enabled: boolean,
): Promise<SuccessResponse | FailResponse> => {
  return apiPost(`devices/bitbox02/${deviceID}/set-mnemonic-passphrase-enabled`, enabled);
};

export const verifyAttestation = (
  deviceID: string,
): Promise<boolean | null> => {
  return apiGet(`devices/bitbox02/${deviceID}/attestation`);
};

export const checkBackup = (
  deviceID: string,
  silent: boolean,
): Promise<FailResponse | (SuccessResponse & { backupID: string; })> => {
  return apiPost(`devices/bitbox02/${deviceID}/backups/check`, { silent });
};

// The 'recovery-words' method is only allowed if `canBackupWithRecoveryWords` returned by
// `getVersion()` is true.
export const createBackup = (
  deviceID: string,
  method: 'sdcard' | 'recovery-words',
): Promise<FailResponse | SuccessResponse> => {
  return apiPost(`devices/bitbox02/${deviceID}/backups/create`, method);
};

export const restoreBackup = (
  deviceID: string,
  selectedBackup: string,
): Promise<FailResponse | SuccessResponse> => {
  return apiPost(`devices/bitbox02/${deviceID}/backups/restore`, selectedBackup);
};

export const upgradeDeviceFirmware = (deviceID: string): Promise<void> => {
  return apiPost(`devices/bitbox02/${deviceID}/upgrade-firmware`);
};

export const showMnemonic = (deviceID: string): Promise<void> => {
  return apiPost(`devices/bitbox02/${deviceID}/show-mnemonic`);
};

export const restoreFromMnemonic = (
  deviceID: string,
): Promise<FailResponse | SuccessResponse> => {
  return apiPost(`devices/bitbox02/${deviceID}/restore-from-mnemonic`);
};

export type TStatus = 'connected'
  | 'initialized'
  | 'pairingFailed'
  | 'require_firmware_upgrade'
  | 'require_app_upgrade'
  | 'seeded'
  | 'unpaired'
  | 'uninitialized';

export const getStatus = (deviceID: string): Promise<TStatus> => {
  return apiGet(`devices/bitbox02/${deviceID}/status`);
};

type TChannelHash = {
  hash: string;
  deviceVerified: boolean;
};

export const getChannelHash = (deviceID: string): Promise<TChannelHash> => {
  return apiGet(`devices/bitbox02/${deviceID}/channel-hash`);
};

export const verifyChannelHash = (
  deviceID: string,
  ok: boolean,
): Promise<void> => {
  return apiPost(`devices/bitbox02/${deviceID}/channel-hash-verify`, ok);
};

export const setPassword = (
  deviceID: string,
  seedLen: 16 | 32,
): Promise<SuccessResponse | FailResponse> => {
<<<<<<< HEAD
  return apiPost(`devices/bitbox02/${deviceID}/set-password`, seedLen);
=======
  return apiPost(`devices/bitbox02/${deviceID}/set-password`);
};

export const getShowFirmwareHash = (deviceID: string) => {
  return (): Promise<boolean> => {
    return apiGet(`devices/bitbox02-bootloader/${deviceID}/show-firmware-hash-enabled`);
  };
};

export const setShowFirmwareHash = (
  deviceID: string,
  enabled: boolean,
) => {
  return apiPost(
    `devices/bitbox02-bootloader/${deviceID}/set-firmware-hash-enabled`,
    enabled,
  );
>>>>>>> 79d9dff9
};<|MERGE_RESOLUTION|>--- conflicted
+++ resolved
@@ -168,10 +168,7 @@
   deviceID: string,
   seedLen: 16 | 32,
 ): Promise<SuccessResponse | FailResponse> => {
-<<<<<<< HEAD
   return apiPost(`devices/bitbox02/${deviceID}/set-password`, seedLen);
-=======
-  return apiPost(`devices/bitbox02/${deviceID}/set-password`);
 };
 
 export const getShowFirmwareHash = (deviceID: string) => {
@@ -188,5 +185,4 @@
     `devices/bitbox02-bootloader/${deviceID}/set-firmware-hash-enabled`,
     enabled,
   );
->>>>>>> 79d9dff9
 };