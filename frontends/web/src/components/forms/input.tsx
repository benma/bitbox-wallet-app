/**
 * Copyright 2018 Shift Devices AG
 * Copyright 2021 Shift Crypto AG
 *
 * Licensed under the Apache License, Version 2.0 (the "License");
 * you may not use this file except in compliance with the License.
 * You may obtain a copy of the License at
 *
 *      http://www.apache.org/licenses/LICENSE-2.0
 *
 * Unless required by applicable law or agreed to in writing, software
 * distributed under the License is distributed on an "AS IS" BASIS,
 * WITHOUT WARRANTIES OR CONDITIONS OF ANY KIND, either express or implied.
 * See the License for the specific language governing permissions and
 * limitations under the License.
 */

<<<<<<< HEAD
import { forwardRef } from 'react';
import styles from './input.module.css';
=======
import { h, JSX, Ref, RenderableProps,  } from 'preact';
import * as styles from './input.module.css';
>>>>>>> 728160b6

export interface Props {
    align?: 'left' | 'right';
    autoFocus?: boolean;
    children?: React.ReactNode;
    className?: string;
    disabled?: boolean;
    error?: string | object;
<<<<<<< HEAD
=======
    inputRef?: Ref<HTMLInputElement>;
>>>>>>> 728160b6
    id?: string;
    label?: string;
    min?: string;
    name?: string;
    onInput?: (e: any) => void;
    onPaste?: (e: any) => void;
    pattern?: string;
    placeholder?: string;
    readOnly?: boolean;
    step?: string;
    title?: string;
    transparent?: boolean;
    type?: 'text' | 'password' | 'number';
    value?: string | number;
    maxLength?: number;
    labelSection?: JSX.Element | undefined;
}

export default forwardRef<HTMLInputElement, Props>(function Input({
    id,
    label = '',
    error,
    align = 'left',
    className = '',
    children,
<<<<<<< HEAD
=======
    inputRef,
>>>>>>> 728160b6
    transparent = false,
    type = 'text',
    labelSection,
    ...props
}, ref) {
    return (
        <div className={[
            styles.input,
            styles[`align-${align}`],
            className,
            transparent ? styles.isTransparent : '',
        ].join(' ')}>
            { label ? (
                <div className="flex flex-row flex-between">
                    <label htmlFor={id} className={error ? styles.errorText : ''}>
                        {label}
                        { error ? (
                            <span>:<span>{error}</span></span>
                        ) : null }
                    </label>
                    {labelSection && labelSection}
                </div>
            ) : null }
            <input
                autoComplete="off"
                autoCorrect="off"
                spellCheck={false}
                type={type}
                id={id}
<<<<<<< HEAD
                ref={ref}
=======
                ref={inputRef}
>>>>>>> 728160b6
                {...props}
            />
            {children}
        </div>
    );
});<|MERGE_RESOLUTION|>--- conflicted
+++ resolved
@@ -15,13 +15,8 @@
  * limitations under the License.
  */
 
-<<<<<<< HEAD
-import { forwardRef } from 'react';
+import { forwardRef, Ref } from 'react';
 import styles from './input.module.css';
-=======
-import { h, JSX, Ref, RenderableProps,  } from 'preact';
-import * as styles from './input.module.css';
->>>>>>> 728160b6
 
 export interface Props {
     align?: 'left' | 'right';
@@ -30,10 +25,7 @@
     className?: string;
     disabled?: boolean;
     error?: string | object;
-<<<<<<< HEAD
-=======
     inputRef?: Ref<HTMLInputElement>;
->>>>>>> 728160b6
     id?: string;
     label?: string;
     min?: string;
@@ -59,10 +51,7 @@
     align = 'left',
     className = '',
     children,
-<<<<<<< HEAD
-=======
     inputRef,
->>>>>>> 728160b6
     transparent = false,
     type = 'text',
     labelSection,
@@ -92,11 +81,7 @@
                 spellCheck={false}
                 type={type}
                 id={id}
-<<<<<<< HEAD
-                ref={ref}
-=======
-                ref={inputRef}
->>>>>>> 728160b6
+                ref={ref || inputRef}
                 {...props}
             />
             {children}
