/**
 * Copyright 2018 Shift Devices AG
 * Copyright 2021 Shift Crypto AG
 *
 * Licensed under the Apache License, Version 2.0 (the "License");
 * you may not use this file except in compliance with the License.
 * You may obtain a copy of the License at
 *
 *      http://www.apache.org/licenses/LICENSE-2.0
 *
 * Unless required by applicable law or agreed to in writing, software
 * distributed under the License is distributed on an "AS IS" BASIS,
 * WITHOUT WARRANTIES OR CONDITIONS OF ANY KIND, either express or implied.
 * See the License for the specific language governing permissions and
 * limitations under the License.
 */

import React, { Component, createRef } from 'react';
import { CloseXWhite } from '../icon';
import style from './dialog.module.css';
interface Props {
    title?: string;
    small?: boolean;
    medium?: boolean;
    large?: boolean;
    slim?: boolean;
    centered?: boolean;
    disableEscape?: boolean;
    onClose?: (e?: Event) => void;
    disabledClose?: boolean;
    children: React.ReactNode;
    open: boolean;
}

interface State {
  currentTab: number;
  renderDialog: boolean;
}

class Dialog extends Component<Props, State> {
  private overlay = createRef<HTMLDivElement>();
  private modal = createRef<HTMLDivElement>();
  private modalContent = createRef<HTMLDivElement>();
  private focusableChildren!: NodeListOf<HTMLElement>;
  private timerId: any;

  public state: State = {
    currentTab: 0,
    renderDialog: false,
  };

  public componentDidUpdate(prevProps: Readonly<Props>): void {
    const { open } = this.props;

    if (open && !prevProps.open) {
      this.setState({ renderDialog: true }, () => {
        this.activate();
      });
      return;
    }


    if (!open && prevProps.open) {
      this.deactivate(false);
      return;
    }
  }

  public componentWillUnmount() {
    document.removeEventListener('keydown', this.handleKeyDown);
  }

  private handleFocus = (e: FocusEvent) => {
    const input = e.target as HTMLElement;
    const index = input.getAttribute('index');
    this.setState({ currentTab: Number(index) });
  };

  private focusWithin = () => {
    if (this.modalContent.current) {
      this.focusableChildren = this.modalContent.current.querySelectorAll('a, button, input, textarea');
      const focusables = Array.from(this.focusableChildren);
      for (const c of focusables) {
        c.classList.add('tabbable');
        c.setAttribute('index', focusables.indexOf(c).toString());
        c.addEventListener('focus', this.handleFocus);
      }
      document.addEventListener('keydown', this.handleKeyDown);
    }
  };

  private focusFirst = () => {
    const focusables = this.focusableChildren;
    if (focusables.length && focusables[0].getAttribute('autofocus') !== 'false') {
      focusables[0].focus();
    }
  };

  private updateIndex = (isNext: boolean) => {
    const target = this.getNextIndex(isNext);
    this.setState({ currentTab: target }, () => {
      this.focusableChildren[target].focus();
    });
  };

  private deactivateModal = (fireOnCloseProp: boolean) => {
    if (!this.modal.current || !this.overlay.current) {
      return;
    }
    this.overlay.current.classList.remove(style.closingOverlay);
    this.setState({ currentTab: 0, renderDialog: false }, () => {
      document.removeEventListener('keydown', this.handleKeyDown);
      if (this.props.onClose && fireOnCloseProp) {
        this.props.onClose();
      }
    });
  };

  private getNextIndex(isNext: boolean) {
    const { currentTab } = this.state;
    const focusables = Array.from(this.focusableChildren);
    const arr = isNext ? focusables : focusables.reverse();
    const current = isNext ? currentTab : (arr.length - 1) - currentTab;
    let next = isNext ? currentTab + 1 : arr.length - currentTab;
    next = arr.findIndex((item, i) => (i >= next && !item.hasAttribute('disabled')));
    next = next < 0 ? arr.findIndex((item, i) => (i <= current && !item.hasAttribute('disabled'))) : next;
    return isNext ? next : (arr.length - 1) - next;
  }

  private handleKeyDown = (e: KeyboardEvent) => {
    const { disableEscape } = this.props;
    const isEsc = e.keyCode === 27;
    const isTab = e.keyCode === 9;
    if (!disableEscape && isEsc) {
      this.deactivate(true);
    } else if (isTab) {
      e.preventDefault();
    }
    if (isTab && e.shiftKey) {
      this.updateIndex(false);
    } else if (isTab) {
      this.updateIndex(true);
    }
  };

  private deactivate = (fireOnCloseProp: boolean) => {
    if (!this.modal.current || !this.overlay.current) {
      return;
    }

    if (this.timerId) {
      clearTimeout(this.timerId);
    }

    this.modal.current?.classList.remove(style.open);
    this.overlay.current.classList.remove(style.activeOverlay);
    this.overlay.current.classList.add(style.closingOverlay);
    this.timerId = setTimeout(() => {
      this.deactivateModal(fireOnCloseProp);
    }, 300);
  };

  private activate = () => {
    this.setState({ renderDialog: true }, () => {
      if (!this.modal.current || !this.overlay.current) {
        return;
      }

      if (this.timerId) {
        clearTimeout(this.timerId);
      }

      this.overlay.current.classList.add(style.activeOverlay);

      // Minor delay
      this.timerId = setTimeout(() => {
        this.modal.current?.classList.add(style.open);
      }, 10);


      this.focusWithin();
      this.focusFirst();
    });
  };

  public render() {
    const {
      title,
      small,
      medium,
      large,
      slim,
      centered,
      onClose,
      disabledClose,
      children,
    } = this.props;
    const { renderDialog } = this.state;
    const isSmall = small ? style.small : '';
    const isMedium = medium ? style.medium : '';
    const isLarge = large ? style.large : '';
    const isSlim = slim ? style.slim : '';
    const isCentered = centered && !onClose ? style.centered : '';

    if (!renderDialog) {
      return null;
    }

    return (
      <div className={style.overlay} ref={this.overlay}>
        <div
          className={[style.modal, isSmall, isMedium, isLarge].join(' ')}
          ref={this.modal}>
          {
            title && (
              <div className={[style.header, isCentered].join(' ')}>
                <h3 className={style.title}>{title}</h3>
                { onClose ? (
<<<<<<< HEAD
                  <button className={style.closeButton} onClick={this.deactivate} disabled={disabledClose}>
                    <CloseXWhite />
=======
                  <button className={style.closeButton} onClick={() => {
                    this.deactivate(true);
                  }} disabled={disabledClose}>
                    <CloseXDark />
>>>>>>> e0560f23
                  </button>
                ) : null }
              </div>
            )
          }
          <div
            className={[style.contentContainer, isSlim].join(' ')}
            ref={this.modalContent}>
            <div className={style.content}>
              {children}
            </div>
          </div>
        </div>
      </div>
    );
  }
}

/**
 * ### Container to place buttons in a dialog
 *
 * Example:
 * ```jsx
 *   <Dialog title={t('title')}>
 *       <p>{t('message')}</p>
 *       <DialogButtons>
 *           <Button primary onClick={aoppAPI.approve}>
 *               {t('button.continue')}
 *           </Button>
 *           <Button secondary onClick={aoppAPI.cancel}>
 *               {t('dialog.cancel')}
 *           </Button>
 *       </DialogButtons>
 *   </Dialog>
 * ```
 */

interface DialogButtonsProps {
    children: React.ReactNode;
}

function DialogButtons({ children }: DialogButtonsProps) {
  return (
    <div className={style.dialogButtons}>{children}</div>
  );
}

export { Dialog, DialogButtons };<|MERGE_RESOLUTION|>--- conflicted
+++ resolved
@@ -216,15 +216,10 @@
               <div className={[style.header, isCentered].join(' ')}>
                 <h3 className={style.title}>{title}</h3>
                 { onClose ? (
-<<<<<<< HEAD
-                  <button className={style.closeButton} onClick={this.deactivate} disabled={disabledClose}>
-                    <CloseXWhite />
-=======
                   <button className={style.closeButton} onClick={() => {
                     this.deactivate(true);
                   }} disabled={disabledClose}>
-                    <CloseXDark />
->>>>>>> e0560f23
+                    <CloseXWhite />
                   </button>
                 ) : null }
               </div>
