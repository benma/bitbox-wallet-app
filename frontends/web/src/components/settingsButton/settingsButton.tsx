--- conflicted
+++ resolved
@@ -57,28 +57,6 @@
                     </svg>
                 </a>
             );
-<<<<<<< HEAD
-=======
-        } else {
-            return (
-                <button className={[style.container, danger ? style.danger : '', disabled ? style.disabled : ''].join(' ')} onClick={!disabled ? onClick : undefined}>
-                    <span className={style.children}>{children}</span>
-                    {
-                        secondaryText && (
-                            <span className={style.secondaryText}>{secondaryText}</span>
-                        )
-                    }
-                    {
-                        optionalText && (
-                            <span className={style.optionalText}>{optionalText}</span>
-                        )
-                    }
-                    <svg xmlns="http://www.w3.org/2000/svg" width="24" height="24" viewBox="0 0 24 24" fill="none" stroke="currentColor" strokeWidth="2" strokeLinecap="round" strokeLinejoin="round">
-                        <polyline points="9 18 15 12 9 6"></polyline>
-                    </svg>
-                </button>
-            );
->>>>>>> b01d9d2f
         }
         return (
             <button className={[style.container, danger ? style.danger : '', disabled ? style.disabled : ''].join(' ')} onClick={!disabled ? onClick : undefined}>
@@ -93,7 +71,7 @@
                         <span className={style.optionalText}>{optionalText}</span>
                     )
                 }
-                <svg xmlns="http://www.w3.org/2000/svg" width="24" height="24" viewBox="0 0 24 24" fill="none" stroke="currentColor" stroke-width="2" stroke-linecap="round" stroke-linejoin="round">
+                <svg xmlns="http://www.w3.org/2000/svg" width="24" height="24" viewBox="0 0 24 24" fill="none" stroke="currentColor" strokeWidth="2" strokeLinecap="round" strokeLinejoin="round">
                     <polyline points="9 18 15 12 9 6"></polyline>
                 </svg>
             </button>
