--- conflicted
+++ resolved
@@ -33,11 +33,8 @@
 import { Spinner } from '../../components/spinner/Spinner';
 import { Status } from '../../components/status/status';
 import { Transactions } from '../../components/transactions/transactions';
-<<<<<<< HEAD
 import { useLoad } from '../../hooks/api';
-=======
 import { HideAmountsButton } from '../../components/hideamountsbutton/hideamountsbutton';
->>>>>>> bd023404
 import { apiGet } from '../../utils/request';
 import style from './account.module.css';
 import { ActionButtons } from './actionButtons';
@@ -252,12 +249,8 @@
           <A href="#">{t('account.uncoveredFundsLink')}</A>
         </Dialog>
         <Header
-<<<<<<< HEAD
           title={<h2><span>{account.name}</span>{insured && (<Insured/>)}</h2>}>
-=======
-          title={<h2><span>{account.name}</span></h2>}>
           <HideAmountsButton />
->>>>>>> bd023404
           <Link to={`/account/${code}/info`} title={t('accountInfo.title')} className="flex flex-row flex-items-center">
             <Info className={style.accountIcon} />
             <span>{t('accountInfo.label')}</span>
