/**
 * Copyright 2018 Shift Devices AG
 * Copyright 2022 Shift Crypto AG
 *
 * Licensed under the Apache License, Version 2.0 (the "License");
 * you may not use this file except in compliance with the License.
 * You may obtain a copy of the License at
 *
 *      http://www.apache.org/licenses/LICENSE-2.0
 *
 * Unless required by applicable law or agreed to in writing, software
 * distributed under the License is distributed on an "AS IS" BASIS,
 * WITHOUT WARRANTIES OR CONDITIONS OF ANY KIND, either express or implied.
 * See the License for the specific language governing permissions and
 * limitations under the License.
 */

import { useCallback, useEffect, useState } from 'react';
import { useTranslation } from 'react-i18next';
import { Link } from 'react-router-dom';
import { useLoad } from '../../hooks/api';
import * as accountApi from '../../api/account';
import { syncAddressesCount, statusChanged, syncdone } from '../../api/accountsync';
import { TDevices } from '../../api/devices';
import { getExchangeBuySupported, SupportedExchanges } from '../../api/exchanges';
import { useSDCard } from '../../hooks/sdcard';
import { unsubscribe } from '../../utils/subscriptions';
import { alertUser } from '../../components/alert/Alert';
import { Balance } from '../../components/balance/balance';
import { AccountGuide } from './guide';
import { HeadersSync } from '../../components/headerssync/headerssync';
import { Header } from '../../components/layout';
import { Info } from '../../components/icon';
import { Spinner } from '../../components/spinner/Spinner';
import { Status } from '../../components/status/status';
import { Transactions } from '../../components/transactions/transactions';
import { HideAmountsButton } from '../../components/hideamountsbutton/hideamountsbutton';
import { apiGet } from '../../utils/request';
import { BuyReceiveCTA } from './info/buyReceiveCTA';
import { isBitcoinBased } from './utils';
import { ActionButtons } from './actionButtons';
import style from './account.module.css';

type Props = {
  accounts: accountApi.IAccount[];
  code: string;
  devices: TDevices;
};

export function Account({
  accounts,
  code,
  devices,
}: Props) {
  const { t } = useTranslation();

  const [balance, setBalance] = useState<accountApi.IBalance>();
  const [status, setStatus] = useState<accountApi.IStatus>();
  const [syncedAddressesCount, setSyncedAddressesCount] = useState<number>();
  const [transactions, setTransactions] = useState<accountApi.TTransactions>();
  const [usesProxy, setUsesProxy] = useState<boolean>();
  const [stateCode, setStateCode] = useState<string>();
  const supportedExchanges = useLoad<SupportedExchanges>(getExchangeBuySupported(code), [code]);

  useEffect(() => {
    apiGet('config').then(({ backend }) => setUsesProxy(backend.proxy.useProxy));
  }, []);

  const hasCard = useSDCard(devices, [code]);

  const onAccountChanged = useCallback((code: string, status: accountApi.IStatus | undefined) => {
    if (!code || status === undefined || status.fatalError) {
      return;
    }
    if (status.synced && status.offlineError === null) {
      const currentCode = code;
      Promise.all([
        accountApi.getBalance(currentCode).then(newBalance => {
          if (currentCode !== code) {
            // Results came in after the account was switched. Ignore.
            return;
          }
          setBalance(newBalance);
        }),
        accountApi.getTransactionList(code).then(newTransactions => {
          if (currentCode !== code) {
            // Results came in after the account was switched. Ignore.
            return;
          }
          setTransactions(newTransactions);
        })
      ])
        .catch(console.error);
    } else {
      setBalance(undefined);
      setTransactions(undefined);
    }
  }, []);

  const onStatusChanged = useCallback(() => {
    const currentCode = code;
    if (!currentCode) {
      return;
    }
    accountApi.getStatus(currentCode).then(async status => {
      if (currentCode !== code) {
        // Results came in after the account was switched. Ignore.
        return;
      }
      setStatus(status);
      if (!status.disabled && !status.synced) {
        await accountApi.init(currentCode).catch(console.error);
      }
      onAccountChanged(code, status);
    })
      .catch(console.error);
  }, [onAccountChanged, code]);

  useEffect(() => {
    const subscriptions = [
      syncAddressesCount(code)(setSyncedAddressesCount),
      statusChanged((eventCode) => eventCode === code && onStatusChanged()),
      syncdone((eventCode) => eventCode === code && onAccountChanged(code, status)),
    ];
    return () => unsubscribe(subscriptions);
  }, [code, onAccountChanged, onStatusChanged, status]);

  function exportAccount() {
    if (status === undefined || status.fatalError) {
      return;
    }
    accountApi.exportAccount(code)
      .then(result => {
        if (result !== null && !result.success) {
          alertUser(result.errorMessage);
        }
      })
      .catch(console.error);
  }

  useEffect(() => {
    setStateCode(code);
    setBalance(undefined);
    setStatus(undefined);
    setSyncedAddressesCount(0);
    setTransactions(undefined);
    onStatusChanged();
  }, [code, onStatusChanged]);

  const hasDataLoaded = balance !== undefined && transactions !== undefined;

  const account = accounts && accounts.find(acct => acct.code === code);
  if (stateCode !== code) {
    // Sync code property with stateCode to work around a re-render that
    // happens briefly before `setStatus(undefined)` stops rendering again below.
    return null;
  }
  if (!account || status === undefined) {
    return null;
  }

  const canSend = balance && balance.hasAvailable;

  const initializingSpinnerText =
    (syncedAddressesCount !== undefined && syncedAddressesCount > 1) ? (
      '\n' + t('account.syncedAddressesCount', {
        count: syncedAddressesCount.toString(),
        defaultValue: 0,
      } as any)
    ) : '';

  const offlineErrorTextLines: string[] = [];
  if (status.offlineError !== null) {
    offlineErrorTextLines.push(t('account.reconnecting'));
    offlineErrorTextLines.push(status.offlineError);
    if (usesProxy) {
      offlineErrorTextLines.push(t('account.maybeProxyError'));
    }
  }

  const exchangeBuySupported = supportedExchanges && supportedExchanges.exchanges.length > 0;

  const isAccountEmpty = balance
    && !balance.hasAvailable
    && !balance.hasIncoming
    && transactions
    && transactions.success
    && transactions.list.length === 0;


  const actionButtonsProps = {
    code,
    canSend,
    exchangeBuySupported,
    account
  };

  return (
    <div className="contentWithGuide">
      <div className="container">
        <Status hidden={!hasCard} type="warning">
          {t('warning.sdcard')}
        </Status>
        <Header
          title={<h2><span>{account.name}</span></h2>}>
          <HideAmountsButton />
          <Link to={`/account/${code}/info`} title={t('accountInfo.title')} className="flex flex-row flex-items-center">
            <Info className={style.accountIcon} />
            <span>{t('accountInfo.label')}</span>
          </Link>
        </Header>
        {status.synced && hasDataLoaded && isBitcoinBased(account.coinCode) && (
          <HeadersSync coinCode={account.coinCode} />
        )}
        <div className="innerContainer scrollableContainer">
          <div className="content padded">

            <div className="flex flex-column flex-reverse-mobile">
              <label className="labelXLarge flex-self-start-mobile hide-on-small">
                {t('accountSummary.availableBalance')}
              </label>
              <div className="flex flex-row flex-between flex-item-center flex-column-mobile flex-reverse-mobile">
                <Balance balance={balance} />
                <label className="labelXLarge flex-self-start-mobile show-on-small">
                  {t('accountSummary.availableBalance')}
                </label>
                {!isAccountEmpty && <ActionButtons {...actionButtonsProps} />}
              </div>
            </div>
            {isAccountEmpty && (
              <BuyReceiveCTA
                code={code}
                exchangeBuySupported={exchangeBuySupported}
                unit={balance.available.unit}
<<<<<<< HEAD
                balanceList={[balance]}
=======
                balanceList={[[code, balance]]}
                account={account}
>>>>>>> 4827eb11
              />
            )}
            { !status.synced || offlineErrorTextLines.length || !hasDataLoaded || status.fatalError ? (
              <Spinner guideExists text={
                (status.fatalError && t('account.fatalError'))
                  || offlineErrorTextLines.join('\n')
                  || (!status.synced &&
                      t('account.initializing')
                      + initializingSpinnerText
                  )
                  || ''
              } />
            ) : (
              <>
                {!isAccountEmpty && <Transactions
                  accountCode={code}
                  handleExport={exportAccount}
                  explorerURL={account.blockExplorerTxPrefix}
                  transactions={transactions}
                /> }
              </>
            ) }
          </div>
        </div>
      </div>
      <AccountGuide
        account={account}
        unit={balance?.available.unit}
        hasIncomingBalance={balance && balance.hasIncoming}
        hasTransactions={transactions !== undefined && transactions.success && transactions.list.length > 0}
        hasNoBalance={balance && balance.available.amount === '0'}
      />
    </div>
  );
}<|MERGE_RESOLUTION|>--- conflicted
+++ resolved
@@ -232,12 +232,7 @@
                 code={code}
                 exchangeBuySupported={exchangeBuySupported}
                 unit={balance.available.unit}
-<<<<<<< HEAD
                 balanceList={[balance]}
-=======
-                balanceList={[[code, balance]]}
-                account={account}
->>>>>>> 4827eb11
               />
             )}
             { !status.synced || offlineErrorTextLines.length || !hasDataLoaded || status.fatalError ? (
