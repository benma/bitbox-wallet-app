/**
 * Copyright 2018 Shift Devices AG
 * Copyright 2023 Shift Crypto AG
 *
 * Licensed under the Apache License, Version 2.0 (the "License");
 * you may not use this file except in compliance with the License.
 * You may obtain a copy of the License at
 *
 *      http://www.apache.org/licenses/LICENSE-2.0
 *
 * Unless required by applicable law or agreed to in writing, software
 * distributed under the License is distributed on an "AS IS" BASIS,
 * WITHOUT WARRANTIES OR CONDITIONS OF ANY KIND, either express or implied.
 * See the License for the specific language governing permissions and
 * limitations under the License.
 */

import { Component, Fragment } from 'react';
import { AppRouter } from './routes/router';
import { Wizard as BitBox02Wizard } from './routes/device/bitbox02/wizard';
import { getAccounts, IAccount } from './api/account';
import { syncAccountsList } from './api/accountsync';
import { getDeviceList, TDevices } from './api/devices';
import { syncDeviceList } from './api/devicessync';
import { syncNewTxs } from './api/transactions';
import { notifyUser } from './api/system';
import { unsubscribe, UnsubscribeList } from './utils/subscriptions';
import { ConnectedApp } from './connected';
import { Alert } from './components/alert/Alert';
import { Aopp } from './components/aopp/aopp';
import { Banner } from './components/banner/banner';
import { Confirm } from './components/confirm/Confirm';
import { KeystoreConnectPrompt } from './components/keystoreconnectprompt';
import { panelStore } from './components/sidebar/sidebar';
import { MobileDataWarning } from './components/mobiledatawarning';
import { Sidebar, toggleSidebar } from './components/sidebar/sidebar';
import { Update } from './components/update/update';
import { translate, TranslateProps } from './decorators/translate';
import { route, RouterWatcher } from './utils/route';
import { Darkmode } from './components/darkmode/darkmode';
import { DarkModeProvider } from './contexts/DarkmodeProvider';
import { AppProvider } from './contexts/AppProvider';
<<<<<<< HEAD
import { AuthRequired } from './components/auth/authrequired';
=======
import { WCWeb3WalletProvider } from './contexts/WCWeb3WalletProvider';
import { WCSigningRequest } from './components/wallet-connect/incoming-signing-request';
>>>>>>> 3b632d15

type State = {
  accounts: IAccount[];
  devices: TDevices;
}

type Props = TranslateProps;

class App extends Component<Props, State> {
  public readonly state: State = {
    accounts: [],
    devices: {},
  };

  private unsubscribeList: UnsubscribeList = [];

  /**
   * Gets fired when the route changes.
   */
  private handleRoute = () => {
    if (panelStore.state.activeSidebar) {
      toggleSidebar();
    }
  };

  public componentDidMount() {
    Promise.all([getDeviceList(), getAccounts()])
      .then(([devices, accounts]) => {
        this.setStateWithDeviceList({ accounts, devices });
      }).catch(console.error);


    this.unsubscribeList.push(
      syncNewTxs((meta) => {
        notifyUser(this.props.t('notification.newTxs', {
          count: meta.count,
          accountName: meta.accountName,
        }));
      }),
      syncAccountsList(accounts => {
        const oldAccountsLen = this.state.accounts.length;
        this.setState({ accounts }, () => this.maybeRoute(oldAccountsLen));
      }),
      syncDeviceList((devices) => {
        this.setStateWithDeviceList({ devices });
      }),
    );
  }

  private setStateWithDeviceList(newState: Partial<State>) {
    const oldDeviceIDList = Object.keys(this.state.devices);
    const oldAccountsLen = this.state.accounts.length;
    this.setState(currentState => ({ ...currentState, ...newState }), () => {
      const newDeviceIDList: string[] = Object.keys(this.state.devices);
      // If a device is newly connected, we route to the settings.
      if (
        newDeviceIDList.length > 0
        && newDeviceIDList[0] !== oldDeviceIDList[0]
      ) {
        // We only route to settings if it is a bb01 or a bb02 bootloader.
        // The bitbox02 wizard itself is mounted globally (see BitBox02Wizard) so it can be unlocked
        // anywhere at any time.
        // We don't bother implementing the same for the bitbox01.
        // The bb02 bootloader screen is not full screen, so we don't mount it globally and instead
        // route to it.
        const productName = this.state.devices[newDeviceIDList[0]];
        if (productName === 'bitbox' || productName === 'bitbox02-bootloader') {
          route(`settings/device-settings/${newDeviceIDList[0]}`, true);
          return;
        }
      }
      this.maybeRoute(oldAccountsLen);
    });
  }

  public componentWillUnmount() {
    unsubscribe(this.unsubscribeList);
  }

  private maybeRoute = (oldAccountsLen: number) => {
    const currentURL = window.location.pathname;
    const isIndex = currentURL === '/' || currentURL === '/index.html' || currentURL === '/android_asset/web/index.html';
    const inAccounts = currentURL.startsWith('/account/');
    const accounts = this.state.accounts;

    // QT and Android start their apps in '/index.html' and '/android_asset/web/index.html' respectively
    // This re-routes them to '/' so we have a simpler uri structure
    if (isIndex && currentURL !== '/' && (!accounts || accounts.length === 0)) {
      route('/', true);
      return;
    }
    // if no accounts are registered on specified views route to /
    if (accounts.length === 0 && (
      currentURL.startsWith('/account-summary')
      || currentURL.startsWith('/add-account')
      || currentURL.startsWith('/settings/manage-accounts')
      || currentURL.startsWith('/passphrase')
    )) {
      route('/', true);
      return;
    }
    // if no devices are registered on specified views route to /
    if (Object.keys(this.state.devices).length === 0 &&
        currentURL.startsWith('/settings/device-settings/')) {
      route('/', true);
      return;
    }
    // if on an account that isnt registered route to /
    if (inAccounts && !accounts.some(account => currentURL.startsWith('/account/' + account.code))) {
      route('/', true);
      return;
    }
    // if on index page and we go from zero accounts to at least 1 account, route to /account-summary
    if (isIndex && oldAccountsLen === 0 && accounts.length) {
      route('/account-summary', true);
      return;
    }
    // if on the /buy/ view and there are no accounts view route to /
    if (accounts.length === 0 && currentURL.startsWith('/buy/')) {
      route('/', true);
      return;
    }
  };

  // Returns a string representation of the current devices, so it can be used in the `key` property of subcomponents.
  // The prefix is used so different subcomponents can have unique keys to not confuse the renderer.
  private devicesKey = (prefix: string): string => {
    return prefix + ':' + JSON.stringify(this.state.devices, Object.keys(this.state.devices).sort());
  };

  private activeAccounts = (): IAccount[] => {
    return this.state.accounts.filter(acct => acct.active);
  };

  public render() {
    const { accounts, devices } = this.state;
    const deviceIDs: string[] = Object.keys(devices);
    const activeAccounts = this.activeAccounts();
    return (
      <ConnectedApp>
        <AppProvider>
          <DarkModeProvider>
<<<<<<< HEAD
            <Darkmode />
            <div className="app">
              <AuthRequired/>
              <Sidebar
                accounts={activeAccounts}
                deviceIDs={deviceIDs}
              />
              <div className="appContent flex flex-column flex-1" style={{ minWidth: 0 }}>
                <Update />
                <Banner msgKey="bitbox01" />
                <Banner msgKey="bitbox02" />
                <MobileDataWarning />
                <Aopp />
                <KeystoreConnectPrompt />
                {
                  Object.entries(devices).map(([deviceID, productName]) => {
                    if (productName === 'bitbox02') {
                      return (
                        <Fragment key={deviceID}>
                          <BitBox02Wizard
                            deviceID={deviceID}
                          />
                        </Fragment>
                      );
                    }
                    return null;
                  })
                }
                <AppRouter
                  accounts={accounts}
                  activeAccounts={activeAccounts}
=======
            <WCWeb3WalletProvider>
              <Darkmode />
              <div className="app">
                <Sidebar
                  accounts={activeAccounts}
>>>>>>> 3b632d15
                  deviceIDs={deviceIDs}
                />
                <div className="appContent flex flex-column flex-1" style={{ minWidth: 0 }}>
                  <Update />
                  <Banner msgKey="bitbox01" />
                  <Banner msgKey="bitbox02" />
                  <MobileDataWarning />
                  <WCSigningRequest />
                  <Aopp />
                  <AppRouter
                    accounts={accounts}
                    activeAccounts={activeAccounts}
                    deviceIDs={deviceIDs}
                    devices={devices}
                    devicesKey={this.devicesKey}
                  />
                  <RouterWatcher onChange={this.handleRoute} />
                </div>
                <Alert />
                <Confirm />
              </div>
            </WCWeb3WalletProvider>
          </DarkModeProvider>
        </AppProvider>
      </ConnectedApp>
    );
  }
}

const HOC = translate()(App);
export { HOC as App };<|MERGE_RESOLUTION|>--- conflicted
+++ resolved
@@ -40,12 +40,9 @@
 import { Darkmode } from './components/darkmode/darkmode';
 import { DarkModeProvider } from './contexts/DarkmodeProvider';
 import { AppProvider } from './contexts/AppProvider';
-<<<<<<< HEAD
 import { AuthRequired } from './components/auth/authrequired';
-=======
 import { WCWeb3WalletProvider } from './contexts/WCWeb3WalletProvider';
 import { WCSigningRequest } from './components/wallet-connect/incoming-signing-request';
->>>>>>> 3b632d15
 
 type State = {
   accounts: IAccount[];
@@ -188,45 +185,12 @@
       <ConnectedApp>
         <AppProvider>
           <DarkModeProvider>
-<<<<<<< HEAD
-            <Darkmode />
-            <div className="app">
-              <AuthRequired/>
-              <Sidebar
-                accounts={activeAccounts}
-                deviceIDs={deviceIDs}
-              />
-              <div className="appContent flex flex-column flex-1" style={{ minWidth: 0 }}>
-                <Update />
-                <Banner msgKey="bitbox01" />
-                <Banner msgKey="bitbox02" />
-                <MobileDataWarning />
-                <Aopp />
-                <KeystoreConnectPrompt />
-                {
-                  Object.entries(devices).map(([deviceID, productName]) => {
-                    if (productName === 'bitbox02') {
-                      return (
-                        <Fragment key={deviceID}>
-                          <BitBox02Wizard
-                            deviceID={deviceID}
-                          />
-                        </Fragment>
-                      );
-                    }
-                    return null;
-                  })
-                }
-                <AppRouter
-                  accounts={accounts}
-                  activeAccounts={activeAccounts}
-=======
             <WCWeb3WalletProvider>
               <Darkmode />
               <div className="app">
+                <AuthRequired/>
                 <Sidebar
                   accounts={activeAccounts}
->>>>>>> 3b632d15
                   deviceIDs={deviceIDs}
                 />
                 <div className="appContent flex flex-column flex-1" style={{ minWidth: 0 }}>
@@ -236,6 +200,21 @@
                   <MobileDataWarning />
                   <WCSigningRequest />
                   <Aopp />
+                  <KeystoreConnectPrompt />
+                  {
+                    Object.entries(devices).map(([deviceID, productName]) => {
+                      if (productName === 'bitbox02') {
+                        return (
+                          <Fragment key={deviceID}>
+                            <BitBox02Wizard
+                              deviceID={deviceID}
+                            />
+                          </Fragment>
+                        );
+                      }
+                      return null;
+                    })
+                  }
                   <AppRouter
                     accounts={accounts}
                     activeAccounts={activeAccounts}
