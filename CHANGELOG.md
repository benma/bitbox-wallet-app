--- conflicted
+++ resolved
@@ -2,11 +2,8 @@
 
 ## Unreleased
 - Improve sats amount readability adding thousands separator
-<<<<<<< HEAD
 - Revamp settings page for improved UX and aesthetics
-=======
 - Update minimum supported buntu version to 20.04+
->>>>>>> 47b7bb7f
 
 ## 4.37.0
 - Bundle BitBox02 firmware version v9.14.0
